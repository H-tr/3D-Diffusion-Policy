import gym
import numpy as np
import torch
import json
import os
import time
import struct

try:
    import rospy
    from kortex_driver.srv import SendGripperCommand, SendGripperCommandRequest
    from kortex_driver.msg import BaseCyclic_Feedback, GripperMode, GripperCommand, Finger
    from geometry_msgs.msg import PoseStamped
    from sensor_msgs.msg import Image, JointState, PointCloud2
    from cv_bridge import CvBridge
    import sensor_msgs.point_cloud2 as pc2  # For PointCloud2 processing
    # Import the PD controller and utility functions
    from diffusion_policy_3d.env.kortex.pd_controller import KortexPDController
    ROS_AVAILABLE = True
except ImportError:
    ROS_AVAILABLE = False
    rospy = None

from scipy.spatial.transform import Rotation as R
import cv2
import open3d as o3d

from diffusion_policy_3d.common.model_util import interpolate_trajectory

import torchvision
import pytorch3d.ops as torch3d_ops

from gym import spaces

my_path = os.path.dirname(os.path.abspath(__file__))

DEBUG = True


class KortexEnv(gym.Env):
    """
    OpenAI Gym environment for controlling the Kortex robot arm.
    Works in two modes:
        - If ROS_AVAILABLE=True: Uses ROS, kortex drivers, and robot hardware.
        - If ROS_AVAILABLE=False: No ROS calls, robot actions become no-ops (useful for training).
    """

    metadata = {'render.modes': ['rgb_array']}

    def __init__(
        self,
        task_name,
        robot_name="my_gen3",
        traj_representation="abs_ee_pose",
        is_inference=False,
        num_points=1024,
        img_size=84,
    ):
        super(KortexEnv, self).__init__()

        self.task = task_name
        self.step_count = 0
        self.accumulated_pose = None  # Initialize accumulated pose
        self.f = 10  # Frequency
        self.rgb_image = None
        self.depth_image = None
        self.point_cloud_raw = None  # Raw point cloud data
        self.traj_representation = traj_representation
        self.num_points = num_points
        self.img_size = img_size

        self.current_pose = None
        self.current_velocity = None
        self.last_position_error = np.zeros(3)
        self.last_angular_error = np.zeros(3)

        # Initialize joint data
        self.joint_positions = None
        self.joint_velocities = None
        self.joint_torques = None
        self.observed_btn_states = [[0, 0, 0, 0, 0, 0]]

<<<<<<< HEAD
        # Subscribers
        rospy.Subscriber(
            f"/{robot_name}/base_feedback",
            BaseCyclic_Feedback,
            self.base_feedback_callback,
        )
        rospy.Subscriber(
            f"/{robot_name}/joint_states",
            JointState,
            self.joint_states_callback,
        )
        rospy.Subscriber("/rgb/image_raw", Image, self.kinect_rgb_callback)
        rospy.Subscriber("/depth_to_rgb/image", Image, self.kinect_depth_callback)
        # rospy.Subscriber("/points2", PointCloud2, self.pointcloud_callback)
=======
        if ROS_AVAILABLE:
            # Initialize ROS node
            rospy.init_node("kortex_env", anonymous=True)
            self.bridge = CvBridge()
            # Gripper service client
            rospy.wait_for_service(f"/{robot_name}/base/send_gripper_command")
            self.gripper_service = rospy.ServiceProxy(
                f"/{robot_name}/base/send_gripper_command", SendGripperCommand
            )
            print("Kortex Robot gripper service client connected!")

            # Publisher for desired poses
            self.desired_pose_pub = rospy.Publisher(
                "/desired_pose", PoseStamped, queue_size=10
            )

            # Subscribers
            rospy.Subscriber(
                f"/{robot_name}/base_feedback",
                BaseCyclic_Feedback,
                self.base_feedback_callback,
            )
            rospy.Subscriber(
                f"/{robot_name}/joint_states",
                JointState,
                self.joint_states_callback,
            )
            rospy.Subscriber("/rgb/image_raw", Image, self.kinect_rgb_callback)
            rospy.Subscriber("/depth_to_rgb/image", Image, self.kinect_depth_callback)
            rospy.Subscriber("/points2", PointCloud2, self.pointcloud_callback)

            self.last_time = rospy.Time.now()
        else:
            self.bridge = None
            self.gripper_service = None
            self.desired_pose_pub = None

        # Load task parameters
        self.load_parameters()

        # Initialize PD controller only if ROS is available
        if ROS_AVAILABLE:
            self.pd_controller = KortexPDController(robot_name=robot_name, rate=100)
        else:
            self.pd_controller = None
>>>>>>> 167320e0

        if ROS_AVAILABLE:
            # Wait for the initial pose to be received
            while self.current_pose is None and not rospy.is_shutdown():
                rospy.sleep(0.1)

        # Define extrinsics matrix
        self.extrinsics_matrix = np.array([
            [-0.9995885060604603, 0.02737040572434423, -0.008583673007599053, 0.3145712335775515],
            [0.019431110570558213, 0.42596851329953994, -0.9045293016919754, 0.5144627713101816],
            [-0.02110095954717077, -0.9043238836655059, -0.4263250672178739, 0.3630794805194548],
            [0.0, 0.0, 0.0, 1.0]
        ])

        # Define workspace boundaries
        self.WORK_SPACE = [
            [0.08, 0.72],
            [-0.49, 0.31],
            [0.03, 0.43]
        ]
        
        self.fx = 608.0169677734375
        self.fy = 641.7816162109375
        self.cx = 607.9260864257812
        self.cy = 363.21063232421875
        self.depth_scale = 1000.0

        # Define action and observation spaces
        # Action: [delta_translation(3), delta_rotation(6), gripper(1)]
        self.action_space = spaces.Box(
            low=-1,
            high=1,
            shape=(10,),
            dtype=np.float32,
        )

        # Observation: Dict of agent_pos (10,) and point_cloud (num_points, 6)
        self.observation_space = spaces.Dict({
            'agent_pos': spaces.Box(
                low=-np.inf,
                high=np.inf,
                shape=(10,),
                dtype=np.float32,
            ),
            'point_cloud': spaces.Box(
                low=-np.inf,
                high=np.inf,
                shape=(self.num_points, 6),
                dtype=np.float32,
            ),
        })

        # Start the PD controller if ROS is available
        if ROS_AVAILABLE and self.pd_controller is not None:
            self.pd_controller.start()

        # Go to home pose if ROS is available
        if ROS_AVAILABLE:
            self.go_homepose()
        else:
            print("ROS not available, skipping go_homepose.")

    def load_parameters(self):
        """
        Loads task parameters from prepare_conf.json
        """
        prepare_config_path = os.path.join(my_path, "prepare_conf.json")
        prepare_conf = {}

        if os.path.exists(prepare_config_path):
            with open(prepare_config_path, "r") as f:
                try:
                    prepare_conf = json.load(f)
                except json.JSONDecodeError as e:
                    if ROS_AVAILABLE:
                        rospy.logerr(f"JSONDecodeError while parsing prepare_conf.json: {e}")
                    else:
                        print(f"JSONDecodeError while parsing prepare_conf.json: {e}")
                    prepare_conf = {}
        else:
            msg = f"Configuration file {prepare_config_path} does not exist."
            if ROS_AVAILABLE:
                rospy.logerr(msg)
            else:
                print(msg)
            prepare_conf = {}

        self.task_config = prepare_conf.get(self.task, None)
        if self.task_config is None:
            msg = f"No configuration found for task '{self.task}' in prepare_conf."
            if ROS_AVAILABLE:
                rospy.logerr(msg)
            else:
                print(msg)
            raise ValueError(msg)

        self.max_step = self.task_config["max_len"]
        self.speed = self.task_config["speed"]
        self.home_pose = self.task_config["arm_joints"]  # home pose
        self.home_ee_pose = self.task_config["ee_pose"]  # home end-effector pose

    def base_feedback_callback(self, msg):
        # Extract current end-effector pose from the message
        self.current_pose = {
            "position": np.array(
                [msg.base.tool_pose_x, msg.base.tool_pose_y, msg.base.tool_pose_z]
            ),
            "orientation": R.from_euler(
                "xyz",
                [
                    np.deg2rad(msg.base.tool_pose_theta_x),
                    np.deg2rad(msg.base.tool_pose_theta_y),
                    np.deg2rad(msg.base.tool_pose_theta_z),
                ],
            ).as_quat(),
        }

    def joint_states_callback(self, msg):
        # Extract joint data
        joint_positions = []
        joint_velocities = []
        joint_torques = []
        for name, position, velocity, torque in zip(
            msg.name, msg.position, msg.velocity, msg.effort
        ):
            joint_positions.append(position)
            joint_velocities.append(velocity)
            joint_torques.append(torque)
        self.joint_positions = np.array(joint_positions)
        self.joint_velocities = np.array(joint_velocities)
        self.joint_torques = np.array(joint_torques)

    def kinect_rgb_callback(self, msg):
        if ROS_AVAILABLE:
            try:
                self.rgb_image = self.bridge.imgmsg_to_cv2(msg, "bgr8")
            except Exception as e:
                rospy.logerr("Failed to receive RGB image: %s", e)

    def kinect_depth_callback(self, msg):
        if ROS_AVAILABLE:
            try:
                self.depth_image = self.bridge.imgmsg_to_cv2(
                    msg, desired_encoding="passthrough"
                )
                self.depth_image = np.nan_to_num(self.depth_image)
            except Exception as e:
                rospy.logerr("Failed to receive depth image: %s", e)

    def pointcloud_callback(self, msg):
        if ROS_AVAILABLE:
            self.point_cloud_raw = self.pointcloud2_to_array(msg)

    def pointcloud2_to_array(self, cloud_msg):
        if not ROS_AVAILABLE:
            return np.zeros((0, 6), dtype=np.float32)

        field_names = [field.name for field in cloud_msg.fields]
        has_rgb = 'rgb' in field_names

        point_list = []
        for point in pc2.read_points(cloud_msg, field_names=field_names, skip_nans=True):
            x, y, z = point[0], point[1], point[2]
            if has_rgb:
                rgb = point[field_names.index('rgb')]
                if isinstance(rgb, float):
                    s = struct.pack('>f', rgb)
                    i = struct.unpack('>l', s)[0]
                else:
                    i = int(rgb)

                r = (i >> 16) & 0x0000ff
                g = (i >> 8) & 0x0000ff
                b = (i) & 0x0000ff
                point_list.append([x, y, z, r, g, b])
            else:
                point_list.append([x, y, z])
        point_array = np.array(point_list, dtype=np.float32)
        return point_array

    def seed(self, seed=None):
        if seed is None:
            seed = np.random.randint(0, 25536)
        self._seed = seed
        self.np_random = np.random.default_rng(seed)

    def step(self, action):
<<<<<<< HEAD
        """
        Executes one time step within the environment.

        Args:
            action (np.ndarray): Action to be taken. It's an array:
                - First 3 are delta translation
                - Next 6 are delta rotation (6D representation)
                - Next value is the gripper command (0: open, 1: close)

        Returns:
            obs (Dict): Observation from the environment.
            reward (float): The reward obtained from this step.
            done (bool): Whether the episode has ended.
            info (Dict): Additional information.
        """
        if DEBUG:
            print(f"action: {action}")
        # Extract delta translation, delta rotation (6D), and gripper command from action
=======
        # Extract parts of the action
>>>>>>> 167320e0
        delta_translation = action[:3]
        delta_rotation_6d = action[3:9]
        gripper_command = action[9]

        # Convert 6D rotation back to quaternion
        delta_rotation_quat = self.rotation_6d_to_quat(delta_rotation_6d)
        delta_pose = np.concatenate([delta_translation, delta_rotation_quat])

        # Move gripper if ROS available
        self.move_gripper([gripper_command])

        # Update accumulated pose
        delta_pose_full = np.zeros(13)
        delta_pose_full[:7] = delta_pose
        delta_pose_full[7] = 0  # touchpad
        delta_pose_full[8] = gripper_command  # trigger (gripper)
        delta_pose_full[9] = 0  # grip
        delta_pose_full[10] = 0  # primary_button
        delta_pose_full[11:] = [0, 0]

        self.update_accumulated_pose(delta_pose_full)

        # Publish desired pose if ROS available
        if ROS_AVAILABLE:
            self.publish_desired_pose(self.accumulated_pose)

        # Sleep to maintain control frequency
        time.sleep(1.0 / self.f / self.speed)

        # Increment step count
        self.step_count += 1

        # Get observation
        obs = self.get_observation()
        # obs = None

        # Set reward (customize as needed)
        reward = 0.0

        # Check if episode done
        done = False
        if self.step_count >= self.max_step:
            done = True
            if ROS_AVAILABLE and self.pd_controller is not None:
                self.pd_controller.stop()

        info = {}

        return obs, reward, done, info

    def generate_point_cloud_from_rgbd(self, rgb_image, depth_image):
        # Convert images to Open3D images
        rgb_o3d = o3d.geometry.Image(cv2.cvtColor(rgb_image, cv2.COLOR_BGR2RGB))
        depth_o3d = o3d.geometry.Image((depth_image).astype(np.uint16))
        
        # Create camera intrinsic
        height, width = rgb_image.shape[:2]
        intrinsic = o3d.camera.PinholeCameraIntrinsic(width, height, self.fx, self.fy, self.cx, self.cy)
        
        # Create RGBD image
        rgbd_image = o3d.geometry.RGBDImage.create_from_color_and_depth(
            rgb_o3d, 
            depth_o3d, 
            depth_scale=self.depth_scale, 
            depth_trunc=1.5, 
            convert_rgb_to_intensity=False
        )
        
        # Create point cloud
        pcd = o3d.geometry.PointCloud.create_from_rgbd_image(rgbd_image, intrinsic)
        points_xyz = np.asarray(pcd.points)
        points_rgb = np.asarray(pcd.colors)  # values in [0, 1]
        if points_xyz.shape[0] == 0:
            return None
        return np.hstack((points_xyz, points_rgb))

    def get_observation(self):
        # Process point cloud
        if self.rgb_image is not None and self.depth_image is not None:
            point_cloud_from_rgbd = self.generate_point_cloud_from_rgbd(self.rgb_image, self.depth_image)
            if point_cloud_from_rgbd is not None and point_cloud_from_rgbd.shape[0] > 0:
                self.point_cloud_raw = point_cloud_from_rgbd

        if self.point_cloud_raw is not None:
            if DEBUG:
                time1 = time.time()
            point_cloud = self.process_point_cloud(self.point_cloud_raw)
            if DEBUG:
                time2 = time.time()
                print(f"Time to process point cloud: {time2 - time1} s")
        else:
            point_cloud = np.zeros((self.num_points, 6), dtype=np.float32)
            print("No point cloud available.")

        # Get state
        if self.current_pose is not None:
            translation = self.current_pose["position"]
            rotation_quat = self.current_pose["orientation"]
            rotation_6d = self.quaternion_to_6d(rotation_quat)
            gripper_state = np.array([self.get_gripper_state()], dtype=np.float32)
            state = np.concatenate([translation, rotation_6d, gripper_state])
        else:
            raise ValueError("No current pose available.")

        agent_pos = state.astype(np.float32)
        point_cloud = point_cloud.astype(np.float32)

        obs = {
            "agent_pos": agent_pos,
            "point_cloud": point_cloud,
        }

        return obs

    def process_point_cloud(self, points):
        num_points = self.num_points
        
        if DEBUG:
            np.save(f"point_cloud_raw_{self.step_count}.npy", points)

        # Extract XYZ and RGB
        if points.shape[1] >= 6:
            # Points with RGB
            point_xyz = points[:, :3]
<<<<<<< HEAD
            point_rgb = points[:, 3:6]  # Normalize RGB values if needed
=======
            point_rgb = points[:, 3:6] / 255.0
>>>>>>> 167320e0
        else:
            point_xyz = points[:, :3]
            point_rgb = np.zeros_like(point_xyz)

<<<<<<< HEAD
        # Apply extrinsics transformation
        if DEBUG:
            t1 = time.time()
=======
        # Apply extrinsics
>>>>>>> 167320e0
        ones = np.ones((point_xyz.shape[0], 1))
        points_homogeneous = np.hstack((point_xyz, ones))
        points_transformed = points_homogeneous @ self.extrinsics_matrix.T
        point_xyz_transformed = points_transformed[:, :3]
        if DEBUG:
            t2 = time.time()
        print(f"Time to transform point cloud: {t2 - t1} s")

        # Combine XYZ with RGB
        points_transformed = np.hstack((point_xyz_transformed, point_rgb))
<<<<<<< HEAD
        
        # Save point cloud for visualization
        if DEBUG:
            np.save(f"point_cloud_transformed_{self.step_count}.npy", points_transformed)
=======
>>>>>>> 167320e0

        # Crop to workspace
        mask = (
            (points_transformed[:, 0] > self.WORK_SPACE[0][0]) & (points_transformed[:, 0] < self.WORK_SPACE[0][1]) &
            (points_transformed[:, 1] > self.WORK_SPACE[1][0]) & (points_transformed[:, 1] < self.WORK_SPACE[1][1]) &
            (points_transformed[:, 2] > self.WORK_SPACE[2][0]) & (points_transformed[:, 2] < self.WORK_SPACE[2][1])
        )
        points_cropped = points_transformed[mask]
        
        if DEBUG:
            t3 = time.time()
            print(f"Time to crop point cloud: {t3 - t2} s")

<<<<<<< HEAD
        # Remove dark points (assumed to be plane and background)
        # brightness_threshold = 0.1  # Adjust threshold as needed (range 0-1)
        # rgb_brightness = np.mean(points_cropped[:, 3:], axis=1)  # Calculate brightness
        # bright_points_mask = rgb_brightness > brightness_threshold
        # points_cropped = points_cropped[bright_points_mask]

        # Detect and remove the dominant plane
        # points_xyz_cropped = points_cropped[:, :3]
        # plane_model, inliers = self.detect_plane(points_xyz_cropped)  # RANSAC plane detection
        # points_cropped = points_cropped[~inliers]  # Remove inliers (plane points)

        # Remove outliers using statistical methods
        # points_cropped = self.remove_outliers(points_cropped)
        
        if DEBUG:
            t4 = time.time()
            print(f"Time to remove outliers: {t4 - t3} s")
        
            np.save(f"point_cloud_cropped_{self.step_count}.npy", points_cropped)
=======
        # Detect and remove plane
        points_xyz_cropped = points_cropped[:, :3]
        plane_model, inliers = self.detect_plane(points_xyz_cropped)
        points_cropped = points_cropped[~inliers]

        # Remove outliers
        points_cropped = self.remove_outliers(points_cropped)
>>>>>>> 167320e0

        # Pad if needed
        if points_cropped.shape[0] < num_points:
            padding = np.zeros((num_points - points_cropped.shape[0], 6))
            points_cropped = np.vstack((points_cropped, padding))

        # Farthest point sampling
        points_xyz = points_cropped[:, :3]
        points_rgb = points_cropped[:, 3:]
        if points_xyz.shape[0] > num_points:
            sampled_points_xyz, sampled_indices = self.farthest_point_sampling(points_xyz, num_points)
            sampled_points_rgb = points_rgb[sampled_indices]
            sampled_points = np.hstack((sampled_points_xyz, sampled_points_rgb))
        else:
<<<<<<< HEAD
            sampled_points = points_cropped  # Already padded if needed
            
        if DEBUG:
            t5 = time.time()
            print(f"Time to downsample point cloud: {t5 - t4} s")

        point_cloud = sampled_points.astype(np.float32)
        if DEBUG:
            np.save(f"point_cloud_downsampled_{self.step_count}.npy", point_cloud)
        return point_cloud
=======
            sampled_points = points_cropped

        return sampled_points.astype(np.float32)
>>>>>>> 167320e0

    def detect_plane(self, points_xyz):
        from sklearn.linear_model import RANSACRegressor

        # Fit a plane using RANSAC
        ransac = RANSACRegressor(residual_threshold=0.01, max_trials=100)
        xy = points_xyz[:, :2]
        z = points_xyz[:, 2]
        ransac.fit(xy, z)

        inliers = ransac.inlier_mask_
        return ransac.estimator_, inliers

    def remove_outliers(self, points, neighbors=30, std_ratio=1.0):
        from sklearn.neighbors import NearestNeighbors

        points_xyz = points[:, :3]
        nbrs = NearestNeighbors(n_neighbors=neighbors).fit(points_xyz)
        distances, _ = nbrs.kneighbors(points_xyz)
        mean_distances = np.mean(distances[:, 1:], axis=1)
        threshold = np.mean(mean_distances) + std_ratio * np.std(mean_distances)

        mask = mean_distances < threshold
        return points[mask]

    def farthest_point_sampling(self, points_xyz, num_points):
        points_torch = torch.from_numpy(points_xyz).unsqueeze(0).float()
        if torch.cuda.is_available():
            points_torch = points_torch.cuda()
        sampled_points, indices = torch3d_ops.sample_farthest_points(points_torch, K=num_points)
        sampled_points = sampled_points.squeeze(0)
        indices = indices.squeeze(0)
        if torch.cuda.is_available():
            sampled_points = sampled_points.cpu()
            indices = indices.cpu()
        return sampled_points.numpy(), indices.numpy()

    def preprocess_image(self, image):
        img_size = self.img_size
        image = image.astype(np.float32)
        image = torch.from_numpy(image)
        image = image.permute(2, 0, 1)  # HWC -> CHW
        image = torchvision.transforms.functional.resize(image, (img_size, img_size))
        image = image.permute(1, 2, 0)  # CHW -> HWC
        image = image.numpy().astype(np.uint8)
        return image

    def preprocess_depth(self, depth):
        img_size = self.img_size
        depth = depth.astype(np.float32)
        depth = torch.from_numpy(depth).unsqueeze(0)  # HW -> 1HW
        depth = torchvision.transforms.functional.resize(depth, (img_size, img_size))
        depth = depth.squeeze(0)
        depth = depth.numpy()
        depth = (depth - depth.min()) / (depth.max() - depth.min() + 1e-8)
        return depth

    def quaternion_to_6d(self, quat):
        r = R.from_quat(quat)
        rot_matrix = r.as_matrix()
        m1 = rot_matrix[:, 0]
        m2 = rot_matrix[:, 1]
        rot_6d = np.concatenate([m1, m2], axis=-1)
        return rot_6d

    def rotation_6d_to_quat(self, rot_6d):
        rot_matrix = np.zeros((3, 3))
        rot_matrix[:, 0] = rot_6d[:3]
        rot_matrix[:, 1] = rot_6d[3:6]
        rot_matrix[:, 2] = np.cross(rot_matrix[:, 0], rot_matrix[:, 1])
        u, s, vh = np.linalg.svd(rot_matrix)
        rot_matrix = np.dot(u, vh)
        r = R.from_matrix(rot_matrix)
        quat = r.as_quat()
        return quat

    def get_gripper_state(self):
        # Placeholder: Return 1.0 if gripper closed, else 0.0.
        return 0.0

    def reset(self):
        self.step_count = 0

        # Start PD controller if available
        if ROS_AVAILABLE and self.pd_controller and not self.pd_controller.processing:
            self.pd_controller.start()

        # Go to home pose if available
        if ROS_AVAILABLE:
            self.go_homepose()
        else:
            print("ROS not available, skipping go_homepose in reset.")

        obs = self.get_observation()
        return obs

    def render(self, mode='rgb_array'):
        if mode == 'rgb_array':
            if self.rgb_image is not None:
                rgb = self.rgb_image.copy()
                rgb = cv2.cvtColor(rgb, cv2.COLOR_BGR2RGB)
                return rgb
            else:
                return np.zeros((480, 640, 3), dtype=np.uint8)
        else:
            super(KortexEnv, self).render(mode=mode)

    def close(self):
        # Stop PD controller if running
        if ROS_AVAILABLE and self.pd_controller and self.pd_controller.processing:
            self.pd_controller.stop()
        if ROS_AVAILABLE:
            rospy.signal_shutdown("Environment closed")
        else:
            print("Environment closed (no ROS)")

    def go_homepose(self):
        # If no ROS, just return
        if not ROS_AVAILABLE:
            print("ROS not available, cannot go_homepose.")
            return

        # Open gripper
        self.move_gripper([0])

        # Create trajectory
        if self.current_pose is not None:
            current_ee_pose = np.concatenate(
                (self.current_pose["position"], self.current_pose["orientation"])
            ).tolist()
        else:
            if ROS_AVAILABLE:
                rospy.logwarn("Current pose not available, using home_ee_pose directly.")
            else:
                print("Current pose not available, using home_ee_pose directly.")
            current_ee_pose = self.home_ee_pose  # fallback

        ee_trajectory = interpolate_trajectory(
            [current_ee_pose, self.home_ee_pose], 40, 0
        )

        rate = rospy.Rate(self.f)
        for pose in ee_trajectory:
            self.publish_desired_pose(pose)
            rate.sleep()

        time.sleep(3.0)  # Wait to settle
        print("Home pose reached.")

    def update_accumulated_pose(self, delta_pose):
        self.step_count += 1

        if self.accumulated_pose is None:
            if self.current_pose is None:
                msg = "Current pose is not available yet."
                if ROS_AVAILABLE:
                    rospy.logwarn(msg)
                else:
                    print(msg)
                return
            self.accumulated_pose = np.concatenate(
                (self.current_pose["position"], self.current_pose["orientation"])
            )

        current_position = self.accumulated_pose[:3]
        current_orientation_quat = self.accumulated_pose[3:7]
        current_rot = R.from_quat(current_orientation_quat).as_matrix()

        T_e_t_b = np.eye(4)
        T_e_t_b[:3, :3] = current_rot
        T_e_t_b[:3, 3] = current_position

        delta_translation = delta_pose[:3]
        delta_rot_quat = delta_pose[3:7]
        delta_rot = R.from_quat(delta_rot_quat).as_matrix()

        Delta_T_e = np.eye(4)
        Delta_T_e[:3, :3] = delta_rot
        Delta_T_e[:3, 3] = delta_translation

        T_e_new_b = np.dot(T_e_t_b, Delta_T_e)

        new_position = T_e_new_b[:3, 3]
        new_rot = T_e_new_b[:3, :3]
        new_orientation_quat = R.from_matrix(new_rot).as_quat()

        self.accumulated_pose[:3] = new_position
        self.accumulated_pose[3:7] = new_orientation_quat

    def publish_desired_pose(self, desired_pose):
        if not ROS_AVAILABLE:
            # No-op or print a message
            return

        pose_msg = PoseStamped()
        pose_msg.header.stamp = rospy.Time.now()
        pose_msg.header.frame_id = "base_link"

        pose_msg.pose.position.x = desired_pose[0]
        pose_msg.pose.position.y = desired_pose[1]
        pose_msg.pose.position.z = desired_pose[2]

        pose_msg.pose.orientation.x = desired_pose[3]
        pose_msg.pose.orientation.y = desired_pose[4]
        pose_msg.pose.orientation.z = desired_pose[5]
        pose_msg.pose.orientation.w = desired_pose[6]

        self.desired_pose_pub.publish(pose_msg)

    def move_gripper(self, gripper):
        if not ROS_AVAILABLE or self.gripper_service is None:
            # No ROS environment, just skip
            return

        target_position = 1.0 if gripper[-1] > 0.5 else 0.0

        request = SendGripperCommandRequest()
        request.input.mode = GripperMode.GRIPPER_POSITION

        gripper_command = GripperCommand()
        gripper_command.mode = GripperMode.GRIPPER_POSITION

        finger = Finger()
        finger.finger_identifier = 0
        finger.value = target_position
        gripper_command.gripper.finger.append(finger)

        request.input = gripper_command

        try:
            self.gripper_service(request)
        except rospy.ServiceException as e:
            rospy.logerr("Failed to send gripper command: %s", e)<|MERGE_RESOLUTION|>--- conflicted
+++ resolved
@@ -80,7 +80,35 @@
         self.joint_torques = None
         self.observed_btn_states = [[0, 0, 0, 0, 0, 0]]
 
-<<<<<<< HEAD
+        if ROS_AVAILABLE:
+            # Initialize ROS node
+            rospy.init_node("kortex_env", anonymous=True)
+            self.bridge = CvBridge()
+            # Gripper service client
+            rospy.wait_for_service(f"/{robot_name}/base/send_gripper_command")
+            self.gripper_service = rospy.ServiceProxy(
+                f"/{robot_name}/base/send_gripper_command", SendGripperCommand
+            )
+            print("Kortex Robot gripper service client connected!")
+
+        # Publisher for desired poses
+        self.desired_pose_pub = rospy.Publisher(
+            "/desired_pose", PoseStamped, queue_size=10
+        )
+
+        # Initialize current_pose and other necessary variables
+        self.current_pose = None
+        self.current_velocity = None
+        self.last_position_error = np.zeros(3)
+        self.last_angular_error = np.zeros(3)
+        self.last_time = rospy.Time.now()
+
+        # Initialize joint data
+        self.joint_positions = None
+        self.joint_velocities = None
+        self.joint_torques = None
+        self.observed_btn_states = [[0, 0, 0, 0, 0, 0]]
+
         # Subscribers
         rospy.Subscriber(
             f"/{robot_name}/base_feedback",
@@ -95,38 +123,8 @@
         rospy.Subscriber("/rgb/image_raw", Image, self.kinect_rgb_callback)
         rospy.Subscriber("/depth_to_rgb/image", Image, self.kinect_depth_callback)
         # rospy.Subscriber("/points2", PointCloud2, self.pointcloud_callback)
-=======
-        if ROS_AVAILABLE:
-            # Initialize ROS node
-            rospy.init_node("kortex_env", anonymous=True)
-            self.bridge = CvBridge()
-            # Gripper service client
-            rospy.wait_for_service(f"/{robot_name}/base/send_gripper_command")
-            self.gripper_service = rospy.ServiceProxy(
-                f"/{robot_name}/base/send_gripper_command", SendGripperCommand
-            )
-            print("Kortex Robot gripper service client connected!")
-
-            # Publisher for desired poses
-            self.desired_pose_pub = rospy.Publisher(
-                "/desired_pose", PoseStamped, queue_size=10
-            )
-
-            # Subscribers
-            rospy.Subscriber(
-                f"/{robot_name}/base_feedback",
-                BaseCyclic_Feedback,
-                self.base_feedback_callback,
-            )
-            rospy.Subscriber(
-                f"/{robot_name}/joint_states",
-                JointState,
-                self.joint_states_callback,
-            )
-            rospy.Subscriber("/rgb/image_raw", Image, self.kinect_rgb_callback)
-            rospy.Subscriber("/depth_to_rgb/image", Image, self.kinect_depth_callback)
-            rospy.Subscriber("/points2", PointCloud2, self.pointcloud_callback)
-
+
+        if ROS_AVAILABLE:
             self.last_time = rospy.Time.now()
         else:
             self.bridge = None
@@ -141,7 +139,6 @@
             self.pd_controller = KortexPDController(robot_name=robot_name, rate=100)
         else:
             self.pd_controller = None
->>>>>>> 167320e0
 
         if ROS_AVAILABLE:
             # Wait for the initial pose to be received
@@ -329,7 +326,6 @@
         self.np_random = np.random.default_rng(seed)
 
     def step(self, action):
-<<<<<<< HEAD
         """
         Executes one time step within the environment.
 
@@ -348,9 +344,6 @@
         if DEBUG:
             print(f"action: {action}")
         # Extract delta translation, delta rotation (6D), and gripper command from action
-=======
-        # Extract parts of the action
->>>>>>> 167320e0
         delta_translation = action[:3]
         delta_rotation_6d = action[3:9]
         gripper_command = action[9]
@@ -455,8 +448,13 @@
         else:
             raise ValueError("No current pose available.")
 
-        agent_pos = state.astype(np.float32)
-        point_cloud = point_cloud.astype(np.float32)
+        # Episode ends flag
+        # episode_ends = np.array([float(self.step_count >= self.max_step)], dtype=np.float32)  # Changed to array
+        agent_pos = state.astype(np.float32) # (agent_posx2, block_posex3)
+        point_cloud = point_cloud.astype(np.float32) # (T, 1024, 6)
+        
+        # Save the point cloud for visualization
+        # np.save(f"point_cloud_{self.step_count}.npy", point_cloud)
 
         obs = {
             "agent_pos": agent_pos,
@@ -475,22 +473,14 @@
         if points.shape[1] >= 6:
             # Points with RGB
             point_xyz = points[:, :3]
-<<<<<<< HEAD
             point_rgb = points[:, 3:6]  # Normalize RGB values if needed
-=======
-            point_rgb = points[:, 3:6] / 255.0
->>>>>>> 167320e0
         else:
             point_xyz = points[:, :3]
             point_rgb = np.zeros_like(point_xyz)
 
-<<<<<<< HEAD
         # Apply extrinsics transformation
         if DEBUG:
             t1 = time.time()
-=======
-        # Apply extrinsics
->>>>>>> 167320e0
         ones = np.ones((point_xyz.shape[0], 1))
         points_homogeneous = np.hstack((point_xyz, ones))
         points_transformed = points_homogeneous @ self.extrinsics_matrix.T
@@ -501,15 +491,12 @@
 
         # Combine XYZ with RGB
         points_transformed = np.hstack((point_xyz_transformed, point_rgb))
-<<<<<<< HEAD
         
         # Save point cloud for visualization
         if DEBUG:
             np.save(f"point_cloud_transformed_{self.step_count}.npy", points_transformed)
-=======
->>>>>>> 167320e0
-
-        # Crop to workspace
+
+        # Crop point cloud to workspace
         mask = (
             (points_transformed[:, 0] > self.WORK_SPACE[0][0]) & (points_transformed[:, 0] < self.WORK_SPACE[0][1]) &
             (points_transformed[:, 1] > self.WORK_SPACE[1][0]) & (points_transformed[:, 1] < self.WORK_SPACE[1][1]) &
@@ -521,7 +508,6 @@
             t3 = time.time()
             print(f"Time to crop point cloud: {t3 - t2} s")
 
-<<<<<<< HEAD
         # Remove dark points (assumed to be plane and background)
         # brightness_threshold = 0.1  # Adjust threshold as needed (range 0-1)
         # rgb_brightness = np.mean(points_cropped[:, 3:], axis=1)  # Calculate brightness
@@ -541,17 +527,8 @@
             print(f"Time to remove outliers: {t4 - t3} s")
         
             np.save(f"point_cloud_cropped_{self.step_count}.npy", points_cropped)
-=======
-        # Detect and remove plane
-        points_xyz_cropped = points_cropped[:, :3]
-        plane_model, inliers = self.detect_plane(points_xyz_cropped)
-        points_cropped = points_cropped[~inliers]
-
-        # Remove outliers
-        points_cropped = self.remove_outliers(points_cropped)
->>>>>>> 167320e0
-
-        # Pad if needed
+
+        # If not enough points, pad with zeros
         if points_cropped.shape[0] < num_points:
             padding = np.zeros((num_points - points_cropped.shape[0], 6))
             points_cropped = np.vstack((points_cropped, padding))
@@ -564,7 +541,6 @@
             sampled_points_rgb = points_rgb[sampled_indices]
             sampled_points = np.hstack((sampled_points_xyz, sampled_points_rgb))
         else:
-<<<<<<< HEAD
             sampled_points = points_cropped  # Already padded if needed
             
         if DEBUG:
@@ -575,11 +551,6 @@
         if DEBUG:
             np.save(f"point_cloud_downsampled_{self.step_count}.npy", point_cloud)
         return point_cloud
-=======
-            sampled_points = points_cropped
-
-        return sampled_points.astype(np.float32)
->>>>>>> 167320e0
 
     def detect_plane(self, points_xyz):
         from sklearn.linear_model import RANSACRegressor
